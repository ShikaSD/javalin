/*
 * Javalin - https://javalin.io
 * Copyright 2017 David Åse
 * Licensed under Apache 2.0: https://github.com/tipsy/javalin/blob/master/LICENSE
 */

package io.javalin

<<<<<<< HEAD
import io.javalin.builder.CookieBuilder
import io.javalin.cookie.CookieStore
import io.javalin.core.util.*
import io.javalin.translator.json.JavalinJacksonPlugin
import io.javalin.translator.markdown.JavalinCommonmarkPlugin
import io.javalin.translator.template.JavalinFreemarkerPlugin
import io.javalin.translator.template.JavalinMustachePlugin
import io.javalin.translator.template.JavalinThymeleafPlugin
import io.javalin.translator.template.JavalinVelocityPlugin
import org.slf4j.LoggerFactory
import java.io.IOException
=======
import io.javalin.core.HandlerType
import io.javalin.core.util.ContextUtil
import io.javalin.core.util.CookieStoreUtil
import io.javalin.core.util.Header
import io.javalin.core.util.MultipartUtil
import io.javalin.json.JavalinJson
import io.javalin.rendering.JavalinRenderer
>>>>>>> 542bc790
import java.io.InputStream
import java.nio.charset.Charset
import java.util.*
import java.util.concurrent.CompletableFuture
import javax.servlet.http.Cookie
import javax.servlet.http.HttpServletRequest
import javax.servlet.http.HttpServletResponse

/**
 * Provides access to functions for handling the request and response
 *
 * @see <a href="https://javalin.io/documentation#context">Context in docs</a>
 */
class Context(private val servletResponse: HttpServletResponse, private val servletRequest: HttpServletRequest) {

    // @formatter:off
    @get:JvmSynthetic @set:JvmSynthetic internal var inExceptionHandler = false
    @get:JvmSynthetic @set:JvmSynthetic internal var matchedPath = ""
    @get:JvmSynthetic @set:JvmSynthetic internal var pathParamMap = mapOf<String, String>()
    @get:JvmSynthetic @set:JvmSynthetic internal var splatList = listOf<String>()
    @get:JvmSynthetic @set:JvmSynthetic internal var handlerType = HandlerType.BEFORE
    // @formatter:on

<<<<<<< HEAD
    private val cookieStore by lazy { CookieStore(cookie(CookieStore.NAME)) }

    fun <T> cookieStore(key: String): T = cookieStore[key]
=======
    private val cookieStore = CookieStoreUtil.stringToMap(cookie(CookieStoreUtil.name))
    private var resultStream: InputStream? = null
    private var resultFuture: CompletableFuture<*>? = null

    /**
     * Gets cookie store value for specified key.
     * @see <a href="https://javalin.io/documentation#cookie-store">Cookie store in docs</a>
     */
    @Suppress("UNCHECKED_CAST")
    fun <T> cookieStore(key: String): T = cookieStore[key] as T
>>>>>>> 542bc790

    /**
     * Sets cookie store value for specified key.
     * Values are made available for other handlers, requests, and servers.
     * @see <a href="https://javalin.io/documentation#cookie-store">Cookie store in docs</a>
     */
    fun cookieStore(key: String, value: Any) {
        cookieStore[key] = value
        cookie(cookieStore.cookie())
    }

    /**
     * Clears cookie store in the context and from the response.
     * @see <a href="https://javalin.io/documentation#cookie-store">Cookie store in docs</a>
     */
    fun clearCookieStore() {
        cookieStore.clear()
        removeCookie(CookieStore.NAME)
    }

    ///////////////////////////////////////////////////////////////
    // Request-ish methods
    ///////////////////////////////////////////////////////////////

    /**
     * Gets the underlying HttpServletRequest
     */
    fun request(): HttpServletRequest = servletRequest

    /**
     * Gets the request body as a String.
     */
    fun body(): String = bodyAsBytes().toString(Charset.forName(servletRequest.characterEncoding ?: "UTF-8"))

    /**
     * Gets the request body as a ByteArray.
     */
    fun bodyAsBytes(): ByteArray = servletRequest.inputStream.readBytes()

    /**
     * Maps a JSON body to a Java/Kotlin class using Jackson ObjectMapper.
     * @return The mapped object
     * Requires Jackson library in the classpath.
     */
    fun <T> bodyAsClass(clazz: Class<T>): T {
        return JavalinJson.fromJsonMapper.map(body(), clazz)
    }

    /**
     * Gets first uploaded file for the specified name.
     * Requires Apache commons-fileupload library in the classpath.
     */
    fun uploadedFile(fileName: String): UploadedFile? = uploadedFiles(fileName).firstOrNull()

    /**
     * Gets a list of uploaded files for the specified name.
     * Requires Apache commons-fileupload library in the classpath.
     */
    fun uploadedFiles(fileName: String): List<UploadedFile> {
        return if (isMultipartFormData()) MultipartUtil.getUploadedFiles(servletRequest, fileName) else listOf()
    }

    /**
     * Gets a form param if it exists, else a default value (null if not specified explicitly).
     * Variant using default is mainly useful when calling from Java,
     * use elvis (formParam(key) ?: default) instead in Kotlin.
     */
    @JvmOverloads
    fun formParam(formParam: String, default: String? = null): String? = formParams(formParam).firstOrNull() ?: default

    /**
     * Gets a list of form params for the specified key.
     * If the key does not exist, returns empty list.
     */
    fun formParams(formParam: String): List<String> = formParamMap()[formParam] ?: emptyList()

    /**
     * Gets a map with all the form param keys and values.
     */
    fun formParamMap(): Map<String, List<String>> =
            if (isMultipartFormData()) MultipartUtil.getFieldMap(servletRequest)
            else ContextUtil.splitKeyValueStringAndGroupByKey(body())

    /**
     * Maps form params to values, or returns null if any of the params are null.
     * Ex: val (username, email) = ctx.mapFormParams("username", "email") ?: throw MissingFormParamException()
     * This method is mainly useful when calling from Kotlin.
     */
    fun mapFormParams(vararg keys: String): List<String>? = ContextUtil.mapKeysOrReturnNullIfAnyNulls(keys) { formParam(it) }

    /**
     * Returns true if any of the specified form params are null.
     * Mainly useful when calling from Java as a replacement for [mapFormParams].
     */
    fun anyFormParamNull(vararg keys: String): Boolean = keys.any { formParam(it) == null }

    /**
     * Gets a path param by name (ex: pathParam("param").
     *
     * Ex: If the handler path is /users/:user-id,
     * and a browser GETs /users/123,
     * pathParam("user-id") will return "123"
     */
    fun pathParam(pathParam: String): String = ContextUtil.pathParamOrThrow(pathParamMap, pathParam, matchedPath)

    /**
     * Gets a map of all the [pathParam] keys and values.
     */
    fun pathParamMap(): Map<String, String> = Collections.unmodifiableMap(pathParamMap)

    //
    // Gets a splat by its index.
    // Ex: If the handler path is /users/*
    // and a browser GETs /users/123,
    // splat(0) will return "123"
    //
    fun splat(splatNr: Int): String? = splatList[splatNr]

    /**
     * Gets a list of all the [splat] values.
     */
    fun splats(): List<String> = Collections.unmodifiableList(splatList)

    /**
     * Gets basic-auth credentials from the request.
     *
     * Returns a wrapper object [BasicAuthCredentials] which contains the
     * Base64 decoded username and password from the Authorization header.
     */
    fun basicAuthCredentials(): BasicAuthCredentials? = ContextUtil.getBasicAuthCredentials(header(Header.AUTHORIZATION))

    /**
     * Registers an extension to the Context, which can be used later in the request-lifecycle.
     * This method is mainly useful when calling from Java, as Kotlin has native extension methods.
     *
     * Ex: ctx.register(MyExt.class, myExtInstance())
     */
    fun register(clazz: Class<*>, value: Any) = servletRequest.setAttribute("ctx-ext-${clazz.canonicalName}", value)

    /**
     * Use an extension stored in the Context.
     * This method is mainly useful when calling from Java as Kotlin has native extension methods.
     *
     * Ex: ctx.use(MyExt.class).myMethod()
     */
    @Suppress("UNCHECKED_CAST")
    fun <T> use(clazz: Class<T>): T = servletRequest.getAttribute("ctx-ext-${clazz.canonicalName}") as T

    /**
     * Sets an attribute on the request, which will be made available to
     * other handlers in the request lifecycle
     */
    fun attribute(attribute: String, value: Any?) = servletRequest.setAttribute(attribute, value)

    /**
     * Gets the specified attribute from the request.
     */
    @Suppress("UNCHECKED_CAST")
    fun <T> attribute(attribute: String): T = servletRequest.getAttribute(attribute) as T

    /**
     * Gets a map with all the attribute keys and values on the request.
     */
    @Suppress("UNCHECKED_CAST")
    fun <T> attributeMap(): Map<String, T> = servletRequest.attributeNames.asSequence().associate { it to attribute<T>(it) }

    /**
     * Gets the request content length.
     */
    fun contentLength(): Int = servletRequest.contentLength

    /**
     * Gets the request content type.
     */
    fun contentType(): String? = servletRequest.contentType

    /**
     * Gets a request cookie by name.
     */
    fun cookie(name: String): String? = servletRequest.cookies?.find { name == it.name }?.value

    /**
     * Gets a map with all the cookie keys and values on the request.
     */
    fun cookieMap(): Map<String, String> = servletRequest.cookies?.associate { it.name to it.value } ?: emptyMap()

    /**
     * Gets a request header by name.
     */
    fun header(header: String): String? = servletRequest.getHeader(header)

    /**
     * Gets a map with all the header keys and values on the request.
     */
    fun headerMap(): Map<String, String> = servletRequest.headerNames.asSequence().associate { it to header(it)!! }

    /**
     * Gets the request host.
     */
    fun host(): String? = servletRequest.getHeader(Header.HOST)

    /**
     * Gets the request ip.
     */
    fun ip(): String = servletRequest.remoteAddr

    /**
     * Returns true if request is multipart.
     */
    fun isMultipart(): Boolean = header(Header.CONTENT_TYPE)?.toLowerCase()?.contains("multipart/") == true

    /**
     * Returns true if request is multipart/form-data.
     */
    fun isMultipartFormData(): Boolean = header(Header.CONTENT_TYPE)?.toLowerCase()?.contains("multipart/form-data") == true

    /**
     * Gets the path that Javalin used to match the request.
     *
     * Ex: If the handler path is /users/:user-id,
     * and a browser GETs /users/123,
     * matchedPath() will return /users/:user-id
     */
    fun matchedPath() = matchedPath

    /**
     * Gets the request method.
     */
    fun method(): String = servletRequest.method

    /**
     * Gets the request path.
     */
    fun path(): String = servletRequest.requestURI

    /**
     * Gets the request port.
     */
    fun port(): Int = servletRequest.serverPort

    /**
     * Gets the request protocol.
     */
    fun protocol(): String = servletRequest.protocol

    /**
     * Gets a query param if it exists, else a default value (null if not specified explicitly).
     * Variant using default is mainly useful when calling from Java,
     * use elvis (queryParam(key) ?: default) instead in Kotlin.
     */
    @JvmOverloads
    fun queryParam(queryParam: String, default: String? = null): String? = queryParams(queryParam).firstOrNull() ?: default

    /**
     * Gets a list of query params for the specified key.
     * If the key does not exist, returns empty list.
     */
    fun queryParams(queryParam: String): List<String> = queryParamMap()[queryParam] ?: emptyList()

    /**
     * Gets a map with all the query param keys and values.
     */
    fun queryParamMap(): Map<String, List<String>> = ContextUtil.splitKeyValueStringAndGroupByKey(queryString() ?: "")

    /**
     * Maps query params to values, or returns null if any of the params are null.
     * Ex: val (username, email) = ctx.mapQueryParams("username", "email") ?: throw MissingQueryParamException()
     * This method is mainly useful when calling from Kotlin.
     */
    fun mapQueryParams(vararg keys: String): List<String>? = ContextUtil.mapKeysOrReturnNullIfAnyNulls(keys) { queryParam(it) }

    /**
     * Returns true if any of the specified query params are null.
     * Mainly useful when calling from Java as a replacement for [mapQueryParams]
     */
    fun anyQueryParamNull(vararg keys: String): Boolean = keys.any { queryParam(it) == null }

    /**
     * Gets the request query string.
     */
    fun queryString(): String? = servletRequest.queryString

    /**
     * Gets the request scheme.
     */
    fun scheme(): String = servletRequest.scheme

    /**
     * Sets a session attribute on the request, which will be made available to
     * other handlers in the session lifecycle.
     */
    fun sessionAttribute(attribute: String, value: Any?) = servletRequest.session.setAttribute(attribute, value)

    /**
     * Gets a specific session attribute from the request.
     */
    @Suppress("UNCHECKED_CAST")
    fun <T> sessionAttribute(attribute: String): T = servletRequest.session.getAttribute(attribute) as T

    /**
     * Gets a map of all the session attributes on the request.
     */
    @Suppress("UNCHECKED_CAST")
    fun <T> sessionAttributeMap(): Map<String, T> = servletRequest.session.attributeNames.asSequence().associate { it to servletRequest.session.getAttribute(it) as T }

    /**
     * Gets the request url.
     */
    fun url(): String = servletRequest.requestURL.toString()

    /**
     * Gets the request user agent.
     */
    fun userAgent(): String? = servletRequest.getHeader(Header.USER_AGENT)

    ///////////////////////////////////////////////////////////////
    // Response-ish methods
    ///////////////////////////////////////////////////////////////

    /**
     * Gets the underlying HttpServletResponse.
     */
    fun response(): HttpServletResponse = servletResponse

    /**
     * Gets the current response charset.
     */
    private fun responseCharset() = try {
        Charset.forName(servletResponse.characterEncoding)
    } catch (e: Exception) {
        Charset.defaultCharset()
    }

    /**
     * Sets context result to the specified String.
     * Will overwrite the current result if there is one.
     */
    fun result(resultString: String) = result(resultString.byteInputStream(responseCharset()))

    /**
     * Gets the current context result as a String (if set).
     */
    fun resultString(): String? {
        val string = resultStream?.readBytes()?.toString(responseCharset())
        resultStream?.reset()
        return string
    }

    /**
     * Sets context result to the specified InputStream.
     * Will overwrite the current result if there is one.
     */
    fun result(resultStream: InputStream): Context {
        this.resultFuture = null
        this.resultStream = resultStream
        return this
    }

    /**
     * Gets the current context result as an InputStream (if set).
     */
    fun resultStream(): InputStream? = resultStream

    /**
     * Sets context result to the specified CompletableFuture<String>
     * or CompletableFuture<InputStream>.
     * Will overwrite the current result if there is one.
     * Can only be called inside endpoint handlers (ones representing HTTP verbs)
     */
    fun result(future: CompletableFuture<*>): Context {
        resultStream = null
        if (handlerType.isHttpMethod() && !inExceptionHandler) {
            this.resultFuture = future
            return this
        }
        throw IllegalStateException("You can only set CompletableFuture results in endpoint handlers.")
    }

    /**
     * Gets the current context result as a CompletableFuture (if set).
     */
    fun resultFuture(): CompletableFuture<*>? = resultFuture

    /**
     * Sets response charset to specified value.
     */
    fun charset(charset: String): Context {
        servletResponse.characterEncoding = charset
        return this
    }

    /**
     * Removes the charset from the response.
     */
    fun removeCharset(): Context {
        servletResponse.characterEncoding = null
        return this
    }

    /**
     * Sets response content type to specified value.
     */
    fun contentType(contentType: String): Context {
        servletResponse.contentType = contentType
        return this
    }

    /**
     * Sets response header by name and value.
     */
    fun header(headerName: String, headerValue: String): Context {
        servletResponse.setHeader(headerName, headerValue)
        return this
    }

    /**
     * Sets the response status code and redirects to the specified location.
     */
    @JvmOverloads
    fun redirect(location: String, httpStatusCode: Int = HttpServletResponse.SC_MOVED_TEMPORARILY) {
        servletResponse.setHeader(Header.LOCATION, location)
        status(httpStatusCode)
        if (handlerType == HandlerType.BEFORE) {
            throw HaltException(httpStatusCode)
        }
    }

    /**
     * Sets the response status.
     */
    fun status(statusCode: Int): Context {
        servletResponse.status = statusCode
        return this
    }

    /**
     * Gets the response status.
     */
    fun status(): Int = servletResponse.status

    /**
     * Sets a cookie with name, value, and (overloaded) max-age.
     */
    @JvmOverloads
    fun cookie(name: String, value: String, maxAge: Int = -1): Context = cookie(Cookie(name, value).apply { setMaxAge(maxAge) })

    /**
     * Sets a Cookie.
     */
    fun cookie(cookie: Cookie): Context {
        servletResponse.addCookie(cookie)
        return this
    }

    /**
     * Removes cookie specified by name.
     */
    fun removeCookie(name: String): Context = removeCookie(null, name)

    /**
     * Removes cookie specified by path and name.
     */
    fun removeCookie(path: String?, name: String): Context {
        val cookie = Cookie(name, "")
        cookie.path = path
        cookie.maxAge = 0
        servletResponse.addCookie(cookie)
        return this
    }

    /**
     * Sets context result to specified html string and sets content-type to text/html.
     */
    fun html(html: String): Context = result(html).contentType("text/html")

    /**
     * Serializes object to a JSON-string using Jackson ObjectMapper
     * and sets it as the context result.
     * Sets content type to application/json.
     * Requires Jackson library in the classpath.
     */
    fun json(obj: Any): Context {
        return result(JavalinJson.toJsonMapper.map(obj)).contentType("application/json")
    }


    /**
     * Renders a file with specified values and sets it as the context result.
     * Also sets content-type to text/html.
     * Determines the correct rendering-function based on the file extension.
     */
    @JvmOverloads
    fun render(filePath: String, model: Map<String, Any?> = emptyMap()): Context {
        return html(JavalinRenderer.renderBasedOnExtension(filePath, model))
    }

}<|MERGE_RESOLUTION|>--- conflicted
+++ resolved
@@ -6,27 +6,14 @@
 
 package io.javalin
 
-<<<<<<< HEAD
-import io.javalin.builder.CookieBuilder
+import io.javalin.core.HandlerType
 import io.javalin.cookie.CookieStore
-import io.javalin.core.util.*
-import io.javalin.translator.json.JavalinJacksonPlugin
-import io.javalin.translator.markdown.JavalinCommonmarkPlugin
-import io.javalin.translator.template.JavalinFreemarkerPlugin
-import io.javalin.translator.template.JavalinMustachePlugin
-import io.javalin.translator.template.JavalinThymeleafPlugin
-import io.javalin.translator.template.JavalinVelocityPlugin
-import org.slf4j.LoggerFactory
-import java.io.IOException
-=======
-import io.javalin.core.HandlerType
 import io.javalin.core.util.ContextUtil
 import io.javalin.core.util.CookieStoreUtil
 import io.javalin.core.util.Header
 import io.javalin.core.util.MultipartUtil
 import io.javalin.json.JavalinJson
 import io.javalin.rendering.JavalinRenderer
->>>>>>> 542bc790
 import java.io.InputStream
 import java.nio.charset.Charset
 import java.util.*
@@ -50,12 +37,7 @@
     @get:JvmSynthetic @set:JvmSynthetic internal var handlerType = HandlerType.BEFORE
     // @formatter:on
 
-<<<<<<< HEAD
     private val cookieStore by lazy { CookieStore(cookie(CookieStore.NAME)) }
-
-    fun <T> cookieStore(key: String): T = cookieStore[key]
-=======
-    private val cookieStore = CookieStoreUtil.stringToMap(cookie(CookieStoreUtil.name))
     private var resultStream: InputStream? = null
     private var resultFuture: CompletableFuture<*>? = null
 
@@ -63,9 +45,7 @@
      * Gets cookie store value for specified key.
      * @see <a href="https://javalin.io/documentation#cookie-store">Cookie store in docs</a>
      */
-    @Suppress("UNCHECKED_CAST")
-    fun <T> cookieStore(key: String): T = cookieStore[key] as T
->>>>>>> 542bc790
+    fun <T> cookieStore(key: String): T = cookieStore[key]
 
     /**
      * Sets cookie store value for specified key.
